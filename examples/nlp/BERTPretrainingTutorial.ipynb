{
 "cells": [
  {
   "cell_type": "markdown",
   "metadata": {},
   "source": [
    "### Step 1 Download and prepare data"
   ]
  },
  {
   "cell_type": "code",
   "execution_count": null,
   "metadata": {},
   "outputs": [],
   "source": [
    "# This example is for demonstration purposes\n",
    "# Please refer to the corresponding NLP tutorial on NeMo documentation\n",
    "! scripts/get_wkt2.sh"
   ]
  },
  {
   "cell_type": "code",
   "execution_count": null,
   "metadata": {},
   "outputs": [],
   "source": [
    "# verify data is there \n",
    "! ls -l data/lm/wikitext-2"
   ]
  },
  {
   "cell_type": "code",
   "execution_count": null,
   "metadata": {},
   "outputs": [],
   "source": [
    "# Prepare tokenization model\n",
    "! python scripts/create_vocab.py --train_path=data/lm/wikitext-2/train.txt"
   ]
  },
  {
   "cell_type": "markdown",
   "metadata": {},
   "source": [
    "### Step 2 - import necessary packages, define hyperparameters, create tokenizer instance"
   ]
  },
  {
   "cell_type": "code",
   "execution_count": null,
   "metadata": {},
   "outputs": [],
   "source": [
    "import os\n",
    "import torch\n",
    "import nemo\n",
    "\n",
    "from nemo.utils.lr_policies import CosineAnnealing\n",
    "\n",
    "import nemo.collections.nlp as nemo_nlp\n",
    "from nemo.collections.nlp.data import NemoBertTokenizer, SentencePieceTokenizer\n",
    "from nemo.collections.nlp.callbacks.lm_bert_callback import eval_iter_callback, \\\n",
    "    eval_epochs_done_callback\n",
    "\n",
    "BATCHES_PER_STEP = 1\n",
    "BATCH_SIZE = 64\n",
    "BATCH_SIZE_EVAL = 16\n",
    "D_MODEL = 768\n",
    "D_INNER = 3072\n",
    "HIDDEN_ACT = \"relu\"\n",
    "LEARNING_RATE = 0.0001\n",
    "LR_WARMUP_PROPORTION = 0.05\n",
    "MASK_PROBABILITY = 0.15\n",
    "MAX_SEQ_LENGTH = 128\n",
    "NUM_EPOCHS = 1\n",
    "NUM_HEADS = 12\n",
    "# Note that for Demo purposes this is set to just one epoch\n",
    "NUM_LAYERS = 1\n",
    "OPTIMIZER = \"adam_w\""
   ]
  },
  {
   "cell_type": "code",
   "execution_count": null,
   "metadata": {},
   "outputs": [],
   "source": [
    "# Instantiate neural factory with supported backend\n",
    "neural_factory = nemo.core.NeuralModuleFactory(\n",
    "    backend=nemo.core.Backend.PyTorch,\n",
    "\n",
    "    # If you're training with multiple GPUs, you should handle this value with\n",
    "    # something like argparse. See examples/nlp/bert_pretraining.py for an example.\n",
    "    local_rank=None,\n",
    "\n",
    "    # If you're training with mixed precision, this should be set to mxprO1 or mxprO2.\n",
    "    # See https://nvidia.github.io/apex/amp.html#opt-levels for more details.\n",
    "    optimization_level=nemo.core.Optimization.mxprO1,\n",
    "\n",
    "    # If you're training with multiple GPUs, this should be set to\n",
    "    # nemo.core.DeviceType.AllGpu\n",
    "    placement=nemo.core.DeviceType.GPU)"
   ]
  },
  {
   "cell_type": "code",
   "execution_count": null,
   "metadata": {},
   "outputs": [],
   "source": [
    "# tokenizer.model file was created during Step 1\n",
    "tokenizer = SentencePieceTokenizer(model_path=\"tokenizer.model\")\n",
    "tokenizer.add_special_tokens([\"[MASK]\", \"[CLS]\", \"[SEP]\"])"
   ]
  },
  {
   "cell_type": "markdown",
   "metadata": {},
   "source": [
    "#### Instantiate necessary neural modules"
   ]
  },
  {
   "cell_type": "code",
   "execution_count": null,
   "metadata": {},
   "outputs": [],
   "source": [
    "bert_model = nemo_nlp.nm.trainables.huggingface.BERT(\n",
    "    vocab_size=tokenizer.vocab_size,\n",
    "    num_hidden_layers=NUM_LAYERS,\n",
    "    hidden_size=D_MODEL,\n",
    "    num_attention_heads=NUM_HEADS,\n",
    "    intermediate_size=D_INNER,\n",
    "    max_position_embeddings=MAX_SEQ_LENGTH,\n",
    "    hidden_act=HIDDEN_ACT\n",
    ")"
   ]
  },
  {
   "cell_type": "code",
   "execution_count": null,
   "metadata": {},
   "outputs": [],
   "source": [
    "# Masked Language Modeling Loss\n",
    "mlm_classifier = nemo_nlp.nm.trainables.BertTokenClassifier(D_MODEL,\n",
    "                                          num_classes=tokenizer.vocab_size,\n",
    "                                              activation=HIDDEN_ACT,\n",
    "                                          log_softmax=True)\n",
    "mlm_loss = nemo_nlp.nm.losses.MaskedLanguageModelingLossNM()\n",
    "\n",
    "# Next Sentence Prediciton Loss\n",
    "nsp_classifier = nemo_nlp.nm.trainables.SequenceClassifier(D_MODEL,\n",
    "                                             num_classes=2,\n",
    "                                             num_layers=2,\n",
    "                                             activation='tanh',\n",
    "                                             log_softmax=False)\n",
    "nsp_loss = nemo.backends.pytorch.common.CrossEntropyLoss()\n",
    "\n",
    "bert_loss = nemo_nlp.nm.losses.LossAggregatorNM(num_inputs=2)"
   ]
  },
  {
   "cell_type": "code",
   "execution_count": null,
   "metadata": {},
   "outputs": [],
   "source": [
<<<<<<< HEAD
    "train_data_layer = nemo_nlp.BertPretrainingDataLayer(\n",
=======
    "import os\n",
    "train_data_layer = nemo_nlp.nm.data_layers.BertPretrainingDataLayer(\n",
>>>>>>> 8857fc59
    "    tokenizer=tokenizer,\n",
    "    dataset=os.path.join(\"data/lm/wikitext-2\", \"train.txt\"),\n",
    "    max_seq_length=MAX_SEQ_LENGTH,\n",
    "    mask_probability=MASK_PROBABILITY,\n",
    "    batch_size=BATCH_SIZE\n",
    ")\n",
    "\n",
    "eval_data_layer = nemo_nlp.nm.data_layers.BertPretrainingDataLayer(\n",
    "    tokenizer=tokenizer,\n",
    "    dataset=os.path.join(\"data/lm/wikitext-2\", \"valid.txt\"),\n",
    "    max_seq_length=MAX_SEQ_LENGTH,\n",
    "    mask_probability=MASK_PROBABILITY,\n",
    "    batch_size=BATCH_SIZE_EVAL\n",
    ")"
   ]
  },
  {
   "cell_type": "markdown",
   "metadata": {},
   "source": [
    "### Step 3 - Describe training and evaluation DAGs"
   ]
  },
  {
   "cell_type": "code",
   "execution_count": null,
   "metadata": {},
   "outputs": [],
   "source": [
    "# Training DAG\n",
    "input_ids, input_type_ids, input_mask, \\\n",
    "    output_ids, output_mask, nsp_labels = train_data_layer()\n",
    "\n",
    "hidden_states = bert_model(input_ids=input_ids,\n",
    "                           token_type_ids=input_type_ids,\n",
    "                           attention_mask=input_mask)\n",
    "\n",
    "mlm_logits = mlm_classifier(hidden_states=hidden_states)\n",
    "t_mlm_loss = mlm_loss(logits=mlm_logits, output_ids=output_ids, output_mask=output_mask)\n",
    "\n",
    "nsp_logits = nsp_classifier(hidden_states=hidden_states)\n",
    "t_nsp_loss = nsp_loss(logits=nsp_logits, labels=nsp_labels)\n",
    "\n",
    "loss = bert_loss(loss_1=t_mlm_loss, loss_2=t_nsp_loss)"
   ]
  },
  {
   "cell_type": "code",
   "execution_count": null,
   "metadata": {},
   "outputs": [],
   "source": [
    "# Evaluation DAG\n",
    "e_input_ids, e_input_type_ids, e_input_mask, \\\n",
    "    e_output_ids, e_output_mask, e_nsp_labels = eval_data_layer()\n",
    "\n",
    "e_hidden_states = bert_model(input_ids=e_input_ids,\n",
    "                           token_type_ids=e_input_type_ids,\n",
    "                           attention_mask=e_input_mask)\n",
    "\n",
    "e_mlm_logits = mlm_classifier(hidden_states=e_hidden_states)\n",
    "e_mlm_loss = mlm_loss(logits=e_mlm_logits, output_ids=e_output_ids, output_mask=e_output_mask)\n",
    "\n",
    "e_nsp_logits = nsp_classifier(hidden_states=e_hidden_states)\n",
    "e_nsp_loss = nsp_loss(logits=e_nsp_logits, labels=e_nsp_labels)\n",
    "\n",
    "e_loss = bert_loss(loss_1=e_mlm_loss, loss_2=e_nsp_loss)"
   ]
  },
  {
   "cell_type": "code",
   "execution_count": null,
   "metadata": {},
   "outputs": [],
   "source": [
    "callback_loss = nemo.core.SimpleLossLoggerCallback(\n",
    "    tensors=[loss],\n",
    "    print_func=lambda x: print(\"Loss: {:.3f}\".format(x[0].item())))\n",
    "\n",
    "train_data_size = len(train_data_layer)\n",
    "\n",
    "# If you're training on multiple GPUs, this should be\n",
    "# train_data_size / (batch_size * batches_per_step * num_gpus)\n",
    "steps_per_epoch = int(train_data_size / (BATCHES_PER_STEP * BATCH_SIZE))\n",
    "\n",
    "callback_test = nemo.core.EvaluatorCallback(\n",
    "    eval_tensors=[e_mlm_loss, e_nsp_loss],\n",
    "    user_iter_callback=eval_iter_callback,\n",
    "    user_epochs_done_callback=eval_epochs_done_callback,\n",
    "    eval_step=steps_per_epoch)"
   ]
  },
  {
   "cell_type": "code",
   "execution_count": null,
   "metadata": {},
   "outputs": [],
   "source": [
    "lr_policy = CosineAnnealing(NUM_EPOCHS * steps_per_epoch,\n",
    "                            warmup_ratio=LR_WARMUP_PROPORTION)\n",
    "neural_factory.train(tensors_to_optimize=[loss],\n",
    "                lr_policy=lr_policy,\n",
    "                callbacks=[callback_loss, callback_test],\n",
    "                #callbacks=[callback_loss],\n",
    "                batches_per_step=BATCHES_PER_STEP,\n",
    "                optimizer=OPTIMIZER,\n",
    "                optimization_params={\n",
    "                    \"batch_size\": BATCH_SIZE,\n",
    "                    \"num_epochs\": NUM_EPOCHS,\n",
    "                    \"lr\": LEARNING_RATE,\n",
    "                    \"betas\": (0.95, 0.98),\n",
    "                    \"grad_norm_clip\": None\n",
    "                })"
   ]
  },
  {
   "cell_type": "code",
   "execution_count": null,
   "metadata": {},
   "outputs": [],
   "source": []
  }
 ],
 "metadata": {
  "kernelspec": {
   "display_name": "Python 3",
   "language": "python",
   "name": "python3"
  },
  "language_info": {
   "codemirror_mode": {
    "name": "ipython",
    "version": 3
   },
   "file_extension": ".py",
   "mimetype": "text/x-python",
   "name": "python",
   "nbconvert_exporter": "python",
   "pygments_lexer": "ipython3",
<<<<<<< HEAD
   "version": "3.7.4"
=======
   "version": "3.7.6"
>>>>>>> 8857fc59
  }
 },
 "nbformat": 4,
 "nbformat_minor": 2
}<|MERGE_RESOLUTION|>--- conflicted
+++ resolved
@@ -167,18 +167,14 @@
    "metadata": {},
    "outputs": [],
    "source": [
-<<<<<<< HEAD
-    "train_data_layer = nemo_nlp.BertPretrainingDataLayer(\n",
-=======
     "import os\n",
     "train_data_layer = nemo_nlp.nm.data_layers.BertPretrainingDataLayer(\n",
->>>>>>> 8857fc59
     "    tokenizer=tokenizer,\n",
     "    dataset=os.path.join(\"data/lm/wikitext-2\", \"train.txt\"),\n",
     "    max_seq_length=MAX_SEQ_LENGTH,\n",
     "    mask_probability=MASK_PROBABILITY,\n",
-    "    batch_size=BATCH_SIZE\n",
-    ")\n",
+    "    batch_size=BATCH_SIZE,\n",
+    "    factory=neural_factory)\n",
     "\n",
     "eval_data_layer = nemo_nlp.nm.data_layers.BertPretrainingDataLayer(\n",
     "    tokenizer=tokenizer,\n",
@@ -312,11 +308,7 @@
    "name": "python",
    "nbconvert_exporter": "python",
    "pygments_lexer": "ipython3",
-<<<<<<< HEAD
    "version": "3.7.4"
-=======
-   "version": "3.7.6"
->>>>>>> 8857fc59
   }
  },
  "nbformat": 4,
