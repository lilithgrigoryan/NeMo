--- conflicted
+++ resolved
@@ -349,7 +349,11 @@
                 ):
                     # finish megatron-lm initialization
                     self.bert_model._lazy_init_fn()
-<<<<<<< HEAD
+        else:
+            # testing stage
+            if isinstance(self.bert_model, MegatronBertEncoder):
+                # finish megatron-lm initialization
+                self.bert_model._lazy_init_fn()
 
     def on_save_checkpoint(self, checkpoint: Dict[str, Any]) -> None:
         if hasattr(self, "bert_model") and isinstance(self.bert_model, MegatronBertEncoder):
@@ -366,7 +370,7 @@
 
 
 class NLPCheckpointConnector(CheckpointConnector):
-    """ Override PTL CheckpointConnector to support model parallel checkpoints from Megatron-LM. 
+    """ Override PTL CheckpointConnector to support model parallel checkpoints from Megatron-LM.
     """
 
     def __init__(self, trainer):
@@ -406,11 +410,4 @@
                         'Warning, `hyper_parameters` dropped from checkpoint.' f' An attribute is not picklable {err}'
                     )
                     atomic_save(checkpoint, filepath)
-        return None
-=======
-        else:
-            # testing stage
-            if isinstance(self.bert_model, MegatronBertEncoder):
-                # finish megatron-lm initialization
-                self.bert_model._lazy_init_fn()
->>>>>>> 719e21d4
+        return None