# Copyright (c) 2020, NVIDIA CORPORATION.  All rights reserved.
#
# Licensed under the Apache License, Version 2.0 (the "License");
# you may not use this file except in compliance with the License.
# You may obtain a copy of the License at
#
#     http://www.apache.org/licenses/LICENSE-2.0
#
# Unless required by applicable law or agreed to in writing, software
# distributed under the License is distributed on an "AS IS" BASIS,
# WITHOUT WARRANTIES OR CONDITIONS OF ANY KIND, either express or implied.
# See the License for the specific language governing permissions and
# limitations under the License.

# Copyright 2017 Johns Hopkins University (Shinji Watanabe)
#
# Licensed under the Apache License, Version 2.0 (the "License");
# you may not use this file except in compliance with the License.
# You may obtain a copy of the License at
#
#    http://www.apache.org/licenses/LICENSE-2.0
#
# Unless required by applicable law or agreed to in writing, software
# distributed under the License is distributed on an "AS IS" BASIS,
# WITHOUT WARRANTIES OR CONDITIONS OF ANY KIND, either express or implied.
# See the License for the specific language governing permissions and
# limitations under the License.

from typing import Any, Dict, List, Optional, Tuple, Union

import torch
from omegaconf import DictConfig, OmegaConf

from nemo.collections.asr.modules import rnnt_abstract
from nemo.collections.asr.parts.submodules import stateless_net
from nemo.collections.asr.parts.utils import adapter_utils, rnnt_utils
from nemo.collections.common.parts import rnn
from nemo.core.classes import adapter_mixins, typecheck
from nemo.core.classes.exportable import Exportable
from nemo.core.classes.mixins import AdapterModuleMixin
from nemo.core.neural_types import (
    AcousticEncodedRepresentation,
    ElementType,
    EmbeddedTextType,
    LabelsType,
    LengthsType,
    LogprobsType,
    LossType,
    NeuralType,
    SpectrogramType,
)
from nemo.utils import logging


class StatelessTransducerDecoder(rnnt_abstract.AbstractRNNTDecoder, Exportable):
    """A Stateless Neural Network Transducer Decoder / Prediction Network.
    An RNN-T Decoder/Prediction stateless network that simply takes concatenation of embeddings of the history tokens as the output.

    Args:
        prednet: A dict-like object which contains the following key-value pairs.
            pred_hidden: int specifying the hidden dimension of the prediction net.

            dropout: float, set to 0.0 by default. Optional dropout applied at the end of the final LSTM RNN layer.

        vocab_size: int, specifying the vocabulary size of the embedding layer of the Prediction network,
            excluding the RNNT blank token.

        context_size: int, specifying the size of the history context used for this decoder.

        normalization_mode: Can be either None, 'layer'. By default, is set to None.
            Defines the type of normalization applied to the RNN layer.

    """

    @property
    def input_types(self):
        """Returns definitions of module input ports."""
        return {
            "targets": NeuralType(('B', 'T'), LabelsType()),
            "target_length": NeuralType(tuple('B'), LengthsType()),
            "states": [NeuralType(('B', 'T'), LabelsType(), optional=True)],
        }

    @property
    def output_types(self):
        """Returns definitions of module output ports."""
        return {
            "outputs": NeuralType(('B', 'D', 'T'), EmbeddedTextType()),
            "prednet_lengths": NeuralType(tuple('B'), LengthsType()),
            "states": [NeuralType(('B', 'T'), LabelsType(), optional=True)],
        }

    def input_example(self, max_batch=1, max_dim=1):
        """
        Generates input examples for tracing etc.
        Returns:
            A tuple of input examples.
        """
        length = max_dim
        targets = torch.full(fill_value=self.blank_idx, size=(max_batch, length), dtype=torch.int32).to(
            next(self.parameters()).device
        )
        target_length = torch.randint(0, length, size=(max_batch,), dtype=torch.int32).to(
            next(self.parameters()).device
        )
        states = tuple(self.initialize_state(targets.float()))
        return (targets, target_length, states)

    def _prepare_for_export(self, **kwargs):
        self._rnnt_export = True
        super()._prepare_for_export(**kwargs)

    def __init__(
        self,
        prednet: Dict[str, Any],
        vocab_size: int,
        context_size: int = 1,
        normalization_mode: Optional[str] = None,
    ):
        # Required arguments
        self.pred_hidden = prednet['pred_hidden']
        self.blank_idx = vocab_size
        self.context_size = context_size

        # Initialize the model (blank token increases vocab size by 1)
        super().__init__(vocab_size=vocab_size, blank_idx=self.blank_idx, blank_as_pad=True)

        # Optional arguments
        dropout = prednet.get('dropout', 0.0)

        self.prediction = self._predict_modules(
            **{
                "context_size": context_size,
                "vocab_size": vocab_size,
                "emb_dim": self.pred_hidden,
                "blank_idx": self.blank_idx,
                "normalization_mode": normalization_mode,
                "dropout": dropout,
            }
        )
        self._rnnt_export = False

    @typecheck()
    def forward(self, targets, target_length, states=None):
        # y: (B, U)
        y = rnn.label_collate(targets)

        # state maintenance is unnecessary during training forward call
        # to get state, use .predict() method.
        if self._rnnt_export:
            add_sos = False
        else:
            add_sos = True

        g, state = self.predict(y, state=states, add_sos=add_sos)  # (B, U, D)
        g = g.transpose(1, 2)  # (B, D, U)

        return g, target_length, state

    def predict(
        self,
        y: Optional[torch.Tensor] = None,
        state: Optional[torch.Tensor] = None,
        add_sos: bool = True,
        batch_size: Optional[int] = None,
    ) -> Tuple[torch.Tensor, List[torch.Tensor]]:
        """
        Stateful prediction of scores and state for a tokenset.

        Here:
        B - batch size
        U - label length
        C - context size for stateless decoder
        D - total embedding size

        Args:
            y: Optional torch tensor of shape [B, U] of dtype long which will be passed to the Embedding.
                If None, creates a zero tensor of shape [B, 1, D] which mimics output of pad-token on Embedding.

            state: An optional one-element list of one tensor. The tensor is used to store previous context labels.
                The tensor uses type long and is of shape [B, C].

            add_sos: bool flag, whether a zero vector describing a "start of signal" token should be
                prepended to the above "y" tensor. When set, output size is (B, U + 1, D).

            batch_size: An optional int, specifying the batch size of the `y` tensor.
                Can be infered if `y` and `state` is None. But if both are None, then batch_size cannot be None.

        Returns:
            A tuple  (g, state) such that -

            If add_sos is False:

                g:
                    (B, U, D)

                state:
                    [(B, C)] storing the history context including the new words in y.

            If add_sos is True:

                g:
                    (B, U + 1, D)

                state:
                    [(B, C)] storing the history context including the new words in y.

        """
        # Get device and dtype of current module
        _p = next(self.parameters())
        device = _p.device
        dtype = _p.dtype

        # If y is not None, it is of shape [B, U] with dtype long.
        if y is not None:
            if y.device != device:
                y = y.to(device)

            y, state = self.prediction(y, state)

        else:
            # Y is not provided, assume zero tensor with shape [B, 1, D] is required
            # Emulates output of embedding of pad token.
            if batch_size is None:
                B = 1 if state is None else state[0].size(1)
            else:
                B = batch_size

            y = torch.zeros((B, 1, self.pred_hidden), device=device, dtype=dtype)

        # Prepend blank "start of sequence" symbol (zero tensor)
        if add_sos:
            B, U, D = y.shape
            start = torch.zeros((B, 1, D), device=y.device, dtype=y.dtype)
            y = torch.cat([start, y], dim=1).contiguous()  # (B, U + 1, D)
        else:
            start = None  # makes del call later easier

        del start
        return y, state

    def _predict_modules(self, **kwargs):
        """
        Prepare the trainable parameters of the Prediction Network.

        Args:
            vocab_size: Vocab size (excluding the blank token).
            pred_n_hidden: Hidden size of the RNNs.
            norm: Type of normalization to perform in RNN.
            dropout: Whether to apply dropout to RNN.
        """

        net = stateless_net.StatelessNet(**kwargs)
        return net

    def score_hypothesis(
        self, hypothesis: rnnt_utils.Hypothesis, cache: Dict[Tuple[int], Any]
    ) -> Tuple[torch.Tensor, List[torch.Tensor], torch.Tensor]:
        """
        Similar to the predict() method, instead this method scores a Hypothesis during beam search.
        Hypothesis is a dataclass representing one hypothesis in a Beam Search.

        Args:
            hypothesis: Refer to rnnt_utils.Hypothesis.
            cache: Dict which contains a cache to avoid duplicate computations.

        Returns:
            Returns a tuple (y, states, lm_token) such that:
            y is a torch.Tensor of shape [1, 1, H] representing the score of the last token in the Hypothesis.
            state is a list of RNN states, each of shape [L, 1, H].
            lm_token is the final integer token of the hypothesis.
        """
        if hypothesis.dec_state is not None:
            device = hypothesis.dec_state[0].device
        else:
            _p = next(self.parameters())
            device = _p.device

        # parse "blank" tokens in hypothesis
        if len(hypothesis.y_sequence) > 0 and hypothesis.y_sequence[-1] == self.blank_idx:
            blank_state = True
        else:
            blank_state = False

        # Convert last token of hypothesis to torch.Tensor
        target = torch.full([1, 1], fill_value=hypothesis.y_sequence[-1], device=device, dtype=torch.long)
        lm_token = target[:, -1]  # [1]

        # Convert current hypothesis into a tuple to preserve in cache
        sequence = tuple(hypothesis.y_sequence)

        if sequence in cache:
            y, new_state = cache[sequence]
        else:
            # Obtain score for target token and new states
            if blank_state:
                y, new_state = self.predict(None, state=None, add_sos=False, batch_size=1)  # [1, 1, H]

            else:
                y, new_state = self.predict(
                    target, state=hypothesis.dec_state, add_sos=False, batch_size=1
                )  # [1, 1, H]

            y = y[:, -1:, :]  # Extract just last state : [1, 1, H]
            cache[sequence] = (y, new_state)

        return y, new_state, lm_token

    def initialize_state(self, y: torch.Tensor) -> List[torch.Tensor]:
        batch = y.size(0)
        # state contains context_size - 1 elements for each utterance in batch,
        # consistent with the state returned from StatelessNet.forward
        state = [
            torch.full([batch, self.context_size - 1], fill_value=self.blank_idx, dtype=torch.long, device=y.device)
        ]
        return state

    def batch_initialize_states(self, decoder_states: List[List[torch.Tensor]]):
        """
        Creates a stacked decoder states to be passed to prediction network.

        Args:
            decoder_states (list of list of torch.Tensor): list of decoder states
                [B, 1, C]
                    - B: Batch size.
                    - C: Dimensionality of the hidden state.

        Returns:
            batch_states (list of torch.Tensor): batch of decoder states [[B x C]]
        """
        new_state = torch.stack([s[0] for s in decoder_states])

        return [new_state]

    def batch_select_state(self, batch_states: List[torch.Tensor], idx: int) -> List[List[torch.Tensor]]:
        """Get decoder state from batch of states, for given id.

        Args:
            batch_states (list): batch of decoder states
                [(B, C)]

            idx (int): index to extract state from batch of states

        Returns:
            (tuple): decoder states for given id
                [(C)]
        """
        if batch_states is not None:
            states = batch_states[0][idx]
            states = (
                states.long()
            )  # beam search code assumes the batch_states tensor is always of float type, so need conversion
            return [states]
        else:
            return None

    def batch_concat_states(self, batch_states: List[List[torch.Tensor]]) -> List[torch.Tensor]:
        """Concatenate a batch of decoder state to a packed state.

        Args:
            batch_states (list): batch of decoder states
                B x ([(C)]

        Returns:
            (tuple): decoder states
                [(B x C)]
        """
        state_list = []
        batch_list = []
        for sample_id in range(len(batch_states)):
            tensor = torch.stack(batch_states[sample_id])  # [1, H]
            batch_list.append(tensor)

        state_tensor = torch.cat(batch_list, 0)  # [B, H]
        state_list.append(state_tensor)

        return state_list

    @classmethod
    def batch_replace_states_mask(
        cls,
        src_states: list[torch.Tensor],
        dst_states: list[torch.Tensor],
        mask: torch.Tensor,
    ):
        """Replace states in dst_states with states from src_states using the mask"""
        # same as `dst_states[0][mask] = src_states[0][mask]`, but non-blocking
        torch.where(mask.unsqueeze(-1), src_states[0], dst_states[0], out=dst_states[0])

    @classmethod
    def batch_replace_states_all(
        cls,
        src_states: list[torch.Tensor],
        dst_states: list[torch.Tensor],
    ):
        """Replace states in dst_states with states from src_states"""
        dst_states[0].copy_(src_states[0])

    def batch_split_states(self, batch_states: list[torch.Tensor]) -> list[list[torch.Tensor]]:
        """
        Split states into a list of states.
        Useful for splitting the final state for converting results of the decoding algorithm to Hypothesis class.
        """
        return [sub_state.split(1, dim=0) for sub_state in batch_states]

    def batch_copy_states(
        self,
        old_states: List[torch.Tensor],
        new_states: List[torch.Tensor],
        ids: List[int],
        value: Optional[float] = None,
    ) -> List[torch.Tensor]:
        """Copy states from new state to old state at certain indices.

        Args:
            old_states: packed decoder states
                single element list of (B x C)

            new_states: packed decoder states
                single element list of (B x C)

            ids (list): List of indices to copy states at.

            value (optional float): If a value should be copied instead of a state slice, a float should be provided

        Returns:
            batch of decoder states with partial copy at ids (or a specific value).
            (B x C)
        """

        if value is None:
            old_states[0][ids, :] = new_states[0][ids, :]

        return old_states

    def mask_select_states(
        self, states: Optional[List[torch.Tensor]], mask: torch.Tensor
    ) -> Optional[List[torch.Tensor]]:
        """
        Return states by mask selection
        Args:
            states: states for the batch
            mask: boolean mask for selecting states; batch dimension should be the same as for states

        Returns:
            states filtered by mask
        """
        if states is None:
            return None
        return [states[0][mask]]

    def batch_score_hypothesis(
        self,
        hypotheses: List[rnnt_utils.Hypothesis],
        cache: Dict[Tuple[int], Any],
    ) -> Tuple[List[torch.Tensor], List[List[torch.Tensor]]]:
        """
        Used for batched beam search algorithms. Similar to score_hypothesis method.

        Args:
            hypothesis: List of Hypotheses. Refer to rnnt_utils.Hypothesis.
            cache: Dict which contains a cache to avoid duplicate computations.

        Returns:
            Returns a tuple (batch_dec_out, batch_dec_states) such that:
                batch_dec_out: a list of torch.Tensor [1, H] representing the prediction network outputs for the last tokens in the Hypotheses.
                batch_dec_states: a list of list of RNN states, each of shape [L, B, H]. Represented as B x List[states].
        """
        final_batch = len(hypotheses)

        if final_batch == 0:
            raise ValueError("No hypotheses was provided for the batch!")

        _p = next(self.parameters())
        device = _p.device

        tokens = []
        to_process = []
        final = [None for _ in range(final_batch)]

        # For each hypothesis, cache the last token of the sequence and the current states
        for final_idx, hyp in enumerate(hypotheses):
            sequence = tuple(hyp.y_sequence)

            if sequence in cache:
                final[final_idx] = cache[sequence]
            else:
                tokens.append(hyp.y_sequence[-1])
                to_process.append((sequence, hyp.dec_state))

        if to_process:
            batch = len(to_process)

            # convert list of tokens to torch.Tensor, then reshape.
            tokens = torch.tensor(tokens, device=device, dtype=torch.long).view(batch, -1)
            dec_states = self.batch_initialize_states([d_state for _, d_state in to_process])

            dec_outputs, dec_states = self.predict(
                tokens, state=dec_states, add_sos=False, batch_size=batch
            )  # [B, 1, H], B x List([L, 1, H])

            # Update final states and cache shared by entire batch.
            processed_idx = 0
            for final_idx in range(final_batch):
                if to_process and final[final_idx] is None:
                    # Select sample's state from the batch state list
                    new_state = self.batch_select_state(dec_states, processed_idx)

                    # Cache [1, H] scores of the current y_j, and its corresponding state
                    final[final_idx] = (dec_outputs[processed_idx], new_state)
                    cache[to_process[processed_idx][0]] = (dec_outputs[processed_idx], new_state)

                    processed_idx += 1

        return [dec_out for dec_out, _ in final], [dec_states for _, dec_states in final]


class RNNTDecoder(rnnt_abstract.AbstractRNNTDecoder, Exportable, AdapterModuleMixin):
    """A Recurrent Neural Network Transducer Decoder / Prediction Network (RNN-T Prediction Network).
    An RNN-T Decoder/Prediction network, comprised of a stateful LSTM model.

    Args:
        prednet: A dict-like object which contains the following key-value pairs.

            pred_hidden:
                int specifying the hidden dimension of the prediction net.

            pred_rnn_layers:
                int specifying the number of rnn layers.

            Optionally, it may also contain the following:

                forget_gate_bias:
                    float, set by default to 1.0, which constructs a forget gate
                    initialized to 1.0.
                    Reference:
                    [An Empirical Exploration of Recurrent Network Architectures](http://proceedings.mlr.press/v37/jozefowicz15.pdf)

                t_max:
                    int value, set to None by default. If an int is specified, performs Chrono Initialization
                    of the LSTM network, based on the maximum number of timesteps `t_max` expected during the course
                    of training.
                    Reference:
                    [Can recurrent neural networks warp time?](https://openreview.net/forum?id=SJcKhk-Ab)

                weights_init_scale:
                    Float scale of the weights after initialization. Setting to lower than one
                    sometimes helps reduce variance between runs.

                hidden_hidden_bias_scale:
                    Float scale for the hidden-to-hidden bias scale. Set to 0.0 for
                    the default behaviour.

                dropout:
                    float, set to 0.0 by default. Optional dropout applied at the end of the final LSTM RNN layer.

        vocab_size: int, specifying the vocabulary size of the embedding layer of the Prediction network,
            excluding the RNNT blank token.

        normalization_mode: Can be either None, 'batch' or 'layer'. By default, is set to None.
            Defines the type of normalization applied to the RNN layer.

        random_state_sampling: bool, set to False by default. When set, provides normal-distribution
            sampled state tensors instead of zero tensors during training.
            Reference:
            [Recognizing long-form speech using streaming end-to-end models](https://arxiv.org/abs/1910.11455)

        blank_as_pad: bool, set to True by default. When set, will add a token to the Embedding layer of this
            prediction network, and will treat this token as a pad token. In essence, the RNNT pad token will
            be treated as a pad token, and the embedding layer will return a zero tensor for this token.

            It is set by default as it enables various batch optimizations required for batched beam search.
            Therefore, it is not recommended to disable this flag.
    """

    @property
    def input_types(self):
        """Returns definitions of module input ports."""
        return {
            "targets": NeuralType(('B', 'T'), LabelsType()),
            "target_length": NeuralType(tuple('B'), LengthsType()),
            "states": [NeuralType(('D', 'B', 'D'), ElementType(), optional=True)],  # must always be last
        }

    @property
    def output_types(self):
        """Returns definitions of module output ports."""
        return {
            "outputs": NeuralType(('B', 'D', 'T'), EmbeddedTextType()),
            "prednet_lengths": NeuralType(tuple('B'), LengthsType()),
            "states": [NeuralType((('D', 'B', 'D')), ElementType(), optional=True)],  # must always be last
        }

    def input_example(self, max_batch=1, max_dim=1):
        """
        Generates input examples for tracing etc.
        Returns:
            A tuple of input examples.
        """
        length = max_dim
        targets = torch.full(fill_value=self.blank_idx, size=(max_batch, length), dtype=torch.int32).to(
            next(self.parameters()).device
        )
        target_length = torch.randint(0, length, size=(max_batch,), dtype=torch.int32).to(
            next(self.parameters()).device
        )
        states = tuple(self.initialize_state(targets.float()))
        return (targets, target_length, states)

    def _prepare_for_export(self, **kwargs):
        self._rnnt_export = True
        super()._prepare_for_export(**kwargs)

    def __init__(
        self,
        prednet: Dict[str, Any],
        vocab_size: int,
        normalization_mode: Optional[str] = None,
        random_state_sampling: bool = False,
        blank_as_pad: bool = True,
    ):
        # Required arguments
        self.pred_hidden = prednet['pred_hidden']
        self.pred_rnn_layers = prednet["pred_rnn_layers"]
        self.blank_idx = vocab_size

        # Initialize the model (blank token increases vocab size by 1)
        super().__init__(vocab_size=vocab_size, blank_idx=self.blank_idx, blank_as_pad=blank_as_pad)

        # Optional arguments
        forget_gate_bias = prednet.get('forget_gate_bias', 1.0)
        t_max = prednet.get('t_max', None)
        weights_init_scale = prednet.get('weights_init_scale', 1.0)
        hidden_hidden_bias_scale = prednet.get('hidden_hidden_bias_scale', 0.0)
        dropout = prednet.get('dropout', 0.0)
        self.random_state_sampling = random_state_sampling

        self.prediction = self._predict_modules(
            vocab_size=vocab_size,  # add 1 for blank symbol
            pred_n_hidden=self.pred_hidden,
            pred_rnn_layers=self.pred_rnn_layers,
            forget_gate_bias=forget_gate_bias,
            t_max=t_max,
            norm=normalization_mode,
            weights_init_scale=weights_init_scale,
            hidden_hidden_bias_scale=hidden_hidden_bias_scale,
            dropout=dropout,
            rnn_hidden_size=prednet.get("rnn_hidden_size", -1),
        )
        self._rnnt_export = False

    @typecheck()
    def forward(self, targets, target_length, states=None):
        # y: (B, U)
        y = rnn.label_collate(targets)

        # state maintenance is unnecessary during training forward call
        # to get state, use .predict() method.
        if self._rnnt_export:
            add_sos = False
        else:
            add_sos = True

        g, states = self.predict(y, state=states, add_sos=add_sos)  # (B, U, D)
        g = g.transpose(1, 2)  # (B, D, U)

        return g, target_length, states

    def predict(
        self,
        y: Optional[torch.Tensor] = None,
        state: Optional[List[torch.Tensor]] = None,
        add_sos: bool = True,
        batch_size: Optional[int] = None,
    ) -> Tuple[torch.Tensor, List[torch.Tensor]]:
        """
        Stateful prediction of scores and state for a (possibly null) tokenset.
        This method takes various cases into consideration :
        - No token, no state - used for priming the RNN
        - No token, state provided - used for blank token scoring
        - Given token, states - used for scores + new states

        Here:
        B - batch size
        U - label length
        H - Hidden dimension size of RNN
        L - Number of RNN layers

        Args:
            y: Optional torch tensor of shape [B, U] of dtype long which will be passed to the Embedding.
                If None, creates a zero tensor of shape [B, 1, H] which mimics output of pad-token on EmbeddiNg.

            state: An optional list of states for the RNN. Eg: For LSTM, it is the state list length is 2.
                Each state must be a tensor of shape [L, B, H].
                If None, and during training mode and `random_state_sampling` is set, will sample a
                normal distribution tensor of the above shape. Otherwise, None will be passed to the RNN.

            add_sos: bool flag, whether a zero vector describing a "start of signal" token should be
                prepended to the above "y" tensor. When set, output size is (B, U + 1, H).

            batch_size: An optional int, specifying the batch size of the `y` tensor.
                Can be infered if `y` and `state` is None. But if both are None, then batch_size cannot be None.

        Returns:
            A tuple  (g, hid) such that -

            If add_sos is False:

                g:
                    (B, U, H)

                hid:
                    (h, c) where h is the final sequence hidden state and c is the final cell state:

                        h (tensor), shape (L, B, H)

                        c (tensor), shape (L, B, H)

            If add_sos is True:
                g:
                    (B, U + 1, H)

                hid:
                    (h, c) where h is the final sequence hidden state and c is the final cell state:

                        h (tensor), shape (L, B, H)

                        c (tensor), shape (L, B, H)

        """
        # Get device and dtype of current module
        _p = next(self.parameters())
        device = _p.device
        dtype = _p.dtype

        # If y is not None, it is of shape [B, U] with dtype long.
        if y is not None:
            if y.device != device:
                y = y.to(device)

            # (B, U) -> (B, U, H)
            y = self.prediction["embed"](y)
        else:
            # Y is not provided, assume zero tensor with shape [B, 1, H] is required
            # Emulates output of embedding of pad token.
            if batch_size is None:
                B = 1 if state is None else state[0].size(1)
            else:
                B = batch_size

            y = torch.zeros((B, 1, self.pred_hidden), device=device, dtype=dtype)

        # Prepend blank "start of sequence" symbol (zero tensor)
        if add_sos:
            B, U, H = y.shape
            start = torch.zeros((B, 1, H), device=y.device, dtype=y.dtype)
            y = torch.cat([start, y], dim=1).contiguous()  # (B, U + 1, H)
        else:
            start = None  # makes del call later easier

        # If in training mode, and random_state_sampling is set,
        # initialize state to random normal distribution tensor.
        if state is None:
            if self.random_state_sampling and self.training:
                state = self.initialize_state(y)

        # Forward step through RNN
        y = y.transpose(0, 1)  # (U + 1, B, H)
        g, hid = self.prediction["dec_rnn"](y, state)
        g = g.transpose(0, 1)  # (B, U + 1, H)

        del y, start, state

        # Adapter module forward step
        if self.is_adapter_available():
            g = self.forward_enabled_adapters(g)

        return g, hid

    def _predict_modules(
        self,
        vocab_size,
        pred_n_hidden,
        pred_rnn_layers,
        forget_gate_bias,
        t_max,
        norm,
        weights_init_scale,
        hidden_hidden_bias_scale,
        dropout,
        rnn_hidden_size,
    ):
        """
        Prepare the trainable parameters of the Prediction Network.

        Args:
            vocab_size: Vocab size (excluding the blank token).
            pred_n_hidden: Hidden size of the RNNs.
            pred_rnn_layers: Number of RNN layers.
            forget_gate_bias: Whether to perform unit forget gate bias.
            t_max: Whether to perform Chrono LSTM init.
            norm: Type of normalization to perform in RNN.
            weights_init_scale: Float scale of the weights after initialization. Setting to lower than one
                sometimes helps reduce variance between runs.
            hidden_hidden_bias_scale: Float scale for the hidden-to-hidden bias scale. Set to 0.0 for
                the default behaviour.
            dropout: Whether to apply dropout to RNN.
            rnn_hidden_size: the hidden size of the RNN, if not specified, pred_n_hidden would be used
        """
        if self.blank_as_pad:
            embed = torch.nn.Embedding(vocab_size + 1, pred_n_hidden, padding_idx=self.blank_idx)
        else:
            embed = torch.nn.Embedding(vocab_size, pred_n_hidden)

        layers = torch.nn.ModuleDict(
            {
                "embed": embed,
                "dec_rnn": rnn.rnn(
                    input_size=pred_n_hidden,
                    hidden_size=rnn_hidden_size if rnn_hidden_size > 0 else pred_n_hidden,
                    num_layers=pred_rnn_layers,
                    norm=norm,
                    forget_gate_bias=forget_gate_bias,
                    t_max=t_max,
                    dropout=dropout,
                    weights_init_scale=weights_init_scale,
                    hidden_hidden_bias_scale=hidden_hidden_bias_scale,
                    proj_size=pred_n_hidden if pred_n_hidden < rnn_hidden_size else 0,
                ),
            }
        )
        return layers

    def initialize_state(self, y: torch.Tensor) -> Tuple[torch.Tensor, torch.Tensor]:
        """
        Initialize the state of the LSTM layers, with same dtype and device as input `y`.
        LSTM accepts a tuple of 2 tensors as a state.

        Args:
            y: A torch.Tensor whose device the generated states will be placed on.

        Returns:
            Tuple of 2 tensors, each of shape [L, B, H], where

                L = Number of RNN layers

                B = Batch size

                H = Hidden size of RNN.
        """
        batch = y.size(0)
        if self.random_state_sampling and self.training:
            state = (
                torch.randn(self.pred_rnn_layers, batch, self.pred_hidden, dtype=y.dtype, device=y.device),
                torch.randn(self.pred_rnn_layers, batch, self.pred_hidden, dtype=y.dtype, device=y.device),
            )

        else:
            state = (
                torch.zeros(self.pred_rnn_layers, batch, self.pred_hidden, dtype=y.dtype, device=y.device),
                torch.zeros(self.pred_rnn_layers, batch, self.pred_hidden, dtype=y.dtype, device=y.device),
            )
        return state

    def score_hypothesis(
        self, hypothesis: rnnt_utils.Hypothesis, cache: Dict[Tuple[int], Any]
    ) -> Tuple[torch.Tensor, List[torch.Tensor], torch.Tensor]:
        """
        Similar to the predict() method, instead this method scores a Hypothesis during beam search.
        Hypothesis is a dataclass representing one hypothesis in a Beam Search.

        Args:
            hypothesis: Refer to rnnt_utils.Hypothesis.
            cache: Dict which contains a cache to avoid duplicate computations.

        Returns:
            Returns a tuple (y, states, lm_token) such that:
            y is a torch.Tensor of shape [1, 1, H] representing the score of the last token in the Hypothesis.
            state is a list of RNN states, each of shape [L, 1, H].
            lm_token is the final integer token of the hypothesis.
        """
        if hypothesis.dec_state is not None:
            device = hypothesis.dec_state[0].device
        else:
            _p = next(self.parameters())
            device = _p.device

        # parse "blank" tokens in hypothesis
        if len(hypothesis.y_sequence) > 0 and hypothesis.y_sequence[-1] == self.blank_idx:
            blank_state = True
        else:
            blank_state = False

        # Convert last token of hypothesis to torch.Tensor
        target = torch.full([1, 1], fill_value=hypothesis.y_sequence[-1], device=device, dtype=torch.long)
        lm_token = target[:, -1]  # [1]

        # Convert current hypothesis into a tuple to preserve in cache
        sequence = tuple(hypothesis.y_sequence)

        if sequence in cache:
            y, new_state = cache[sequence]
        else:
            # Obtain score for target token and new states
            if blank_state:
                y, new_state = self.predict(None, state=None, add_sos=False, batch_size=1)  # [1, 1, H]

            else:
                y, new_state = self.predict(
                    target, state=hypothesis.dec_state, add_sos=False, batch_size=1
                )  # [1, 1, H]

            y = y[:, -1:, :]  # Extract just last state : [1, 1, H]
            cache[sequence] = (y, new_state)

        return y, new_state, lm_token

    def batch_score_hypothesis(
        self,
        hypotheses: List[rnnt_utils.Hypothesis],
        cache: Dict[Tuple[int], Any],
    ) -> Tuple[List[torch.Tensor], List[List[torch.Tensor]]]:
        """
        Used for batched beam search algorithms. Similar to score_hypothesis method.

        Args:
            hypothesis: List of Hypotheses. Refer to rnnt_utils.Hypothesis.
            cache: Dict which contains a cache to avoid duplicate computations.

        Returns:
            Returns a tuple (batch_dec_out, batch_dec_states) such that:
                batch_dec_out: a list of torch.Tensor [1, H] representing the prediction network outputs for the last tokens in the Hypotheses.
                batch_dec_states: a list of list of RNN states, each of shape [L, B, H]. Represented as B x List[states].
        """
        final_batch = len(hypotheses)

        if final_batch == 0:
            raise ValueError("No hypotheses was provided for the batch!")

        _p = next(self.parameters())
        device = _p.device

        tokens = []
        to_process = []
        final = [None for _ in range(final_batch)]

        # For each hypothesis, cache the last token of the sequence and the current states
        for final_idx, hyp in enumerate(hypotheses):
            sequence = tuple(hyp.y_sequence)

            if sequence in cache:
                final[final_idx] = cache[sequence]
            else:
                tokens.append(hyp.y_sequence[-1])
                to_process.append((sequence, hyp.dec_state))

        if to_process:
            batch = len(to_process)

            # convert list of tokens to torch.Tensor, then reshape.
            tokens = torch.tensor(tokens, device=device, dtype=torch.long).view(batch, -1)
            dec_states = self.batch_initialize_states([d_state for _, d_state in to_process])

            dec_out, dec_states = self.predict(
                tokens, state=dec_states, add_sos=False, batch_size=batch
            )  # [B, 1, H], B x List([L, 1, H])

            # Update final states and cache shared by entire batch.
            processed_idx = 0
            for final_idx in range(final_batch):
                if final[final_idx] is None:
                    # Select sample's state from the batch state list
                    new_state = self.batch_select_state(dec_states, processed_idx)

                    # Cache [1, H] scores of the current y_j, and its corresponding state
                    final[final_idx] = (dec_out[processed_idx], new_state)
                    cache[to_process[processed_idx][0]] = (dec_out[processed_idx], new_state)

                    processed_idx += 1

        return [dec_out for dec_out, _ in final], [dec_states for _, dec_states in final]

    def batch_initialize_states(self, decoder_states: List[List[torch.Tensor]]) -> List[torch.Tensor]:
        """
<<<<<<< HEAD
        Creates a stacked decoder states to be passed to prediction network

        Args:
            decoder_states (list of list of list of torch.Tensor): list of decoder states
                [B, C, L, H]
                    - B: Batch size.
                    - C: e.g., for LSTM, this is 2: hidden and cell states
                    - L: Number of layers in prediction RNN.
                    - H: Dimensionality of the hidden state.
=======
         Create batch of decoder states.

        Args:
            batch_states (list): batch of decoder states
               ([L x (B, H)], [L x (B, H)])

            decoder_states (list of list): list of decoder states
                [B x ([L x (1, H)], [L x (1, H)])]

        Returns:
            batch_states (tuple): batch of decoder states
                ([L x (B, H)], [L x (B, H)])
        """
        # LSTM has 2 states
        new_states = [[] for _ in range(len(decoder_states[0]))]
        for layer in range(self.pred_rnn_layers):
            for state_id in range(len(decoder_states[0])):
                # batch_states[state_id][layer] = torch.stack([s[state_id][layer] for s in decoder_states])
                new_state_for_layer = torch.stack([s[state_id][layer] for s in decoder_states])
                new_states[state_id].append(new_state_for_layer)
>>>>>>> b08d46cb

        Returns:
            batch_states (list of torch.Tensor): batch of decoder states
                [C x torch.Tensor[L x B x H]
        """
        # stack decoder states into tensor of shape [B x layers x L x H]
        # permute to the target shape [layers x L x B x H]
        stacked_states = torch.stack([torch.stack(decoder_state) for decoder_state in decoder_states])
        permuted_states = stacked_states.permute(1, 2, 0, 3)

        return list(permuted_states.contiguous())

    def batch_select_state(self, batch_states: List[torch.Tensor], idx: int) -> List[List[torch.Tensor]]:
        """Get decoder state from batch of states, for given id.

        Args:
            batch_states (list): batch of decoder states
                ([L x (B, H)], [L x (B, H)])

            idx (int): index to extract state from batch of states

        Returns:
            (tuple): decoder states for given id
                ([L x (1, H)], [L x (1, H)])
        """
        if batch_states is not None:
            return [state[:, idx] for state in batch_states]

        return None

    def batch_concat_states(self, batch_states: List[List[torch.Tensor]]) -> List[torch.Tensor]:
        """Concatenate a batch of decoder state to a packed state.

        Args:
            batch_states (list): batch of decoder states
                B x ([L x (H)], [L x (H)])

        Returns:
            (tuple): decoder states
                (L x B x H, L x B x H)
        """
        state_list = []

        for state_id in range(len(batch_states[0])):
            batch_list = []
            for sample_id in range(len(batch_states)):
                tensor = (
                    torch.stack(batch_states[sample_id][state_id])
                    if not isinstance(batch_states[sample_id][state_id], torch.Tensor)
                    else batch_states[sample_id][state_id]
                )  # [L, H]
                tensor = tensor.unsqueeze(0)  # [1, L, H]
                batch_list.append(tensor)

            state_tensor = torch.cat(batch_list, 0)  # [B, L, H]
            state_tensor = state_tensor.transpose(1, 0)  # [L, B, H]
            state_list.append(state_tensor)

        return state_list

    @classmethod
    def batch_replace_states_mask(
        cls,
        src_states: Tuple[torch.Tensor, torch.Tensor],
        dst_states: Tuple[torch.Tensor, torch.Tensor],
        mask: torch.Tensor,
    ):
        """Replace states in dst_states with states from src_states using the mask"""
        # same as `dst_states[i][mask] = src_states[i][mask]`, but non-blocking
        # we need to cast, since LSTM is calculated in fp16 even if autocast to bfloat16 is enabled
        dtype = dst_states[0].dtype
        torch.where(mask.unsqueeze(0).unsqueeze(-1), src_states[0].to(dtype), dst_states[0], out=dst_states[0])
        torch.where(mask.unsqueeze(0).unsqueeze(-1), src_states[1].to(dtype), dst_states[1], out=dst_states[1])

    @classmethod
    def batch_replace_states_all(
        cls,
        src_states: Tuple[torch.Tensor, torch.Tensor],
        dst_states: Tuple[torch.Tensor, torch.Tensor],
    ):
        """Replace states in dst_states with states from src_states"""
        dst_states[0].copy_(src_states[0])
        dst_states[1].copy_(src_states[1])

    def batch_split_states(
        self, batch_states: Tuple[torch.Tensor, torch.Tensor]
    ) -> list[Tuple[torch.Tensor, torch.Tensor]]:
        """
        Split states into a list of states.
        Useful for splitting the final state for converting results of the decoding algorithm to Hypothesis class.
        """
        return list(zip(batch_states[0].split(1, dim=1), batch_states[1].split(1, dim=1)))

    def batch_copy_states(
        self,
        old_states: List[torch.Tensor],
        new_states: List[torch.Tensor],
        ids: List[int],
        value: Optional[float] = None,
    ) -> List[torch.Tensor]:
        """Copy states from new state to old state at certain indices.

        Args:
            old_states(list): packed decoder states
                (L x B x H, L x B x H)

            new_states: packed decoder states
                (L x B x H, L x B x H)

            ids (list): List of indices to copy states at.

            value (optional float): If a value should be copied instead of a state slice, a float should be provided

        Returns:
            batch of decoder states with partial copy at ids (or a specific value).
                (L x B x H, L x B x H)
        """
        for state_id in range(len(old_states)):
            if value is None:
                old_states[state_id][:, ids, :] = new_states[state_id][:, ids, :]
            else:
                old_states[state_id][:, ids, :] *= 0.0
                old_states[state_id][:, ids, :] += value

        return old_states

    def mask_select_states(
        self, states: Tuple[torch.Tensor, torch.Tensor], mask: torch.Tensor
    ) -> Tuple[torch.Tensor, torch.Tensor]:
        """
        Return states by mask selection
        Args:
            states: states for the batch
            mask: boolean mask for selecting states; batch dimension should be the same as for states

        Returns:
            states filtered by mask
        """
        # LSTM in PyTorch returns a tuple of 2 tensors as a state
        return states[0][:, mask], states[1][:, mask]

    # Adapter method overrides
    def add_adapter(self, name: str, cfg: DictConfig):
        # Update the config with correct input dim
        cfg = self._update_adapter_cfg_input_dim(cfg)
        # Add the adapter
        super().add_adapter(name=name, cfg=cfg)

    def _update_adapter_cfg_input_dim(self, cfg: DictConfig):
        cfg = adapter_utils.update_adapter_cfg_input_dim(self, cfg, module_dim=self.pred_hidden)
        return cfg


class RNNTJoint(rnnt_abstract.AbstractRNNTJoint, Exportable, AdapterModuleMixin):
    """A Recurrent Neural Network Transducer Joint Network (RNN-T Joint Network).
    An RNN-T Joint network, comprised of a feedforward model.

    Args:
        jointnet: A dict-like object which contains the following key-value pairs.
            encoder_hidden: int specifying the hidden dimension of the encoder net.
            pred_hidden: int specifying the hidden dimension of the prediction net.
            joint_hidden: int specifying the hidden dimension of the joint net
            activation: Activation function used in the joint step. Can be one of
            ['relu', 'tanh', 'sigmoid'].

            Optionally, it may also contain the following:
            dropout: float, set to 0.0 by default. Optional dropout applied at the end of the joint net.

        num_classes: int, specifying the vocabulary size that the joint network must predict,
            excluding the RNNT blank token.

        vocabulary: Optional list of strings/tokens that comprise the vocabulary of the joint network.
            Unused and kept only for easy access for character based encoding RNNT models.

        log_softmax: Optional bool, set to None by default. If set as None, will compute the log_softmax()
            based on the value provided.

        preserve_memory: Optional bool, set to False by default. If the model crashes due to the memory
            intensive joint step, one might try this flag to empty the tensor cache in pytorch.

            Warning: This will make the forward-backward pass much slower than normal.
            It also might not fix the OOM if the GPU simply does not have enough memory to compute the joint.

        fuse_loss_wer: Optional bool, set to False by default.

            Fuses the joint forward, loss forward and
            wer forward steps. In doing so, it trades of speed for memory conservation by creating sub-batches
            of the provided batch of inputs, and performs Joint forward, loss forward and wer forward (optional),
            all on sub-batches, then collates results to be exactly equal to results from the entire batch.

            When this flag is set, prior to calling forward, the fields `loss` and `wer` (either one) *must*
            be set using the `RNNTJoint.set_loss()` or `RNNTJoint.set_wer()` methods.

            Further, when this flag is set, the following argument `fused_batch_size` *must* be provided
            as a non negative integer. This value refers to the size of the sub-batch.

            When the flag is set, the input and output signature of `forward()` of this method changes.
            Input - in addition to `encoder_outputs` (mandatory argument), the following arguments can be provided.

                - decoder_outputs (optional). Required if loss computation is required.

                - encoder_lengths (required)

                - transcripts (optional). Required for wer calculation.

                - transcript_lengths (optional). Required for wer calculation.

                - compute_wer (bool, default false). Whether to compute WER or not for the fused batch.

            Output - instead of the usual `joint` log prob tensor, the following results can be returned.

                - loss (optional). Returned if decoder_outputs, transcripts and transript_lengths are not None.

                - wer_numerator + wer_denominator (optional). Returned if transcripts, transcripts_lengths are provided
                    and compute_wer is set.

        fused_batch_size: Optional int, required if `fuse_loss_wer` flag is set. Determines the size of the
            sub-batches. Should be any value below the actual batch size per GPU.
        masking_prob: Optional float, indicating the probability of masking out decoder output in HAINAN
            (Hybrid Autoregressive Inference Transducer) model, described in https://arxiv.org/pdf/2410.02597
            Default to -1.0, which runs standard Joint network computation; if > 0, then masking out decoder output
            with the specified probability.
    """

    @property
    def input_types(self):
        """Returns definitions of module input ports."""
        return {
            "encoder_outputs": NeuralType(('B', 'D', 'T'), AcousticEncodedRepresentation()),
            "decoder_outputs": NeuralType(('B', 'D', 'T'), EmbeddedTextType()),
            "encoder_lengths": NeuralType(tuple('B'), LengthsType(), optional=True),
            "transcripts": NeuralType(('B', 'T'), LabelsType(), optional=True),
            "transcript_lengths": NeuralType(tuple('B'), LengthsType(), optional=True),
            "compute_wer": NeuralType(optional=True),
        }

    @property
    def output_types(self):
        """Returns definitions of module output ports."""
        if not self._fuse_loss_wer:
            return {
                "outputs": NeuralType(('B', 'T', 'T', 'D'), LogprobsType()),
            }

        else:
            return {
                "loss": NeuralType(elements_type=LossType(), optional=True),
                "wer": NeuralType(elements_type=ElementType(), optional=True),
                "wer_numer": NeuralType(elements_type=ElementType(), optional=True),
                "wer_denom": NeuralType(elements_type=ElementType(), optional=True),
            }

    def _prepare_for_export(self, **kwargs):
        self._fuse_loss_wer = False
        self.log_softmax = False
        super()._prepare_for_export(**kwargs)

    def input_example(self, max_batch=1, max_dim=8192):
        """
        Generates input examples for tracing etc.
        Returns:
            A tuple of input examples.
        """
        B, T, U = max_batch, max_dim, max_batch
        encoder_outputs = torch.randn(B, self.encoder_hidden, T).to(next(self.parameters()).device)
        decoder_outputs = torch.randn(B, self.pred_hidden, U).to(next(self.parameters()).device)
        return (encoder_outputs, decoder_outputs)

    @property
    def disabled_deployment_input_names(self):
        """Implement this method to return a set of input names disabled for export"""
        return set(["encoder_lengths", "transcripts", "transcript_lengths", "compute_wer"])

    def __init__(
        self,
        jointnet: Dict[str, Any],
        num_classes: int,
        num_extra_outputs: int = 0,
        vocabulary: Optional[List] = None,
        log_softmax: Optional[bool] = None,
        preserve_memory: bool = False,
        fuse_loss_wer: bool = False,
        fused_batch_size: Optional[int] = None,
        experimental_fuse_loss_wer: Any = None,
        masking_prob: float = -1.0,
    ):
        super().__init__()

        self.vocabulary = vocabulary

        self._vocab_size = num_classes
        self._num_extra_outputs = num_extra_outputs
        self._num_classes = num_classes + 1 + num_extra_outputs  # 1 is for blank

        self.masking_prob = masking_prob
        if self.masking_prob > 0.0:
            assert self.masking_prob < 1.0, "masking_prob must be between 0 and 1"

        if experimental_fuse_loss_wer is not None:
            # Override fuse_loss_wer from deprecated argument
            fuse_loss_wer = experimental_fuse_loss_wer

        self._fuse_loss_wer = fuse_loss_wer
        self._fused_batch_size = fused_batch_size

        if fuse_loss_wer and (fused_batch_size is None):
            raise ValueError("If `fuse_loss_wer` is set, then `fused_batch_size` cannot be None!")

        self._loss = None
        self._wer = None

        # Log softmax should be applied explicitly only for CPU
        self.log_softmax = log_softmax
        self.preserve_memory = preserve_memory

        if preserve_memory:
            logging.warning(
                "`preserve_memory` was set for the Joint Model. Please be aware this will severely impact "
                "the forward-backward step time. It also might not solve OOM issues if the GPU simply "
                "does not have enough memory to compute the joint."
            )

        # Required arguments
        self.encoder_hidden = jointnet['encoder_hidden']
        self.pred_hidden = jointnet['pred_hidden']
        self.joint_hidden = jointnet['joint_hidden']
        self.activation = jointnet['activation']

        # Optional arguments
        dropout = jointnet.get('dropout', 0.0)

        self.pred, self.enc, self.joint_net = self._joint_net_modules(
            num_classes=self._num_classes,  # add 1 for blank symbol
            pred_n_hidden=self.pred_hidden,
            enc_n_hidden=self.encoder_hidden,
            joint_n_hidden=self.joint_hidden,
            activation=self.activation,
            dropout=dropout,
        )

        # Flag needed for RNNT export support
        self._rnnt_export = False

        # to change, requires running ``model.temperature = T`` explicitly
        self.temperature = 1.0

    @typecheck()
    def forward(
        self,
        encoder_outputs: torch.Tensor,
        decoder_outputs: Optional[torch.Tensor],
        encoder_lengths: Optional[torch.Tensor] = None,
        transcripts: Optional[torch.Tensor] = None,
        transcript_lengths: Optional[torch.Tensor] = None,
        compute_wer: bool = False,
    ) -> Union[torch.Tensor, List[Optional[torch.Tensor]]]:
        # encoder = (B, D, T)
        # decoder = (B, D, U) if passed, else None
        encoder_outputs = encoder_outputs.transpose(1, 2)  # (B, T, D)

        if decoder_outputs is not None:
            decoder_outputs = decoder_outputs.transpose(1, 2)  # (B, U, D)

        if not self._fuse_loss_wer:
            if decoder_outputs is None:
                raise ValueError(
                    "decoder_outputs passed is None, and `fuse_loss_wer` is not set. "
                    "decoder_outputs can only be None for fused step!"
                )

            out = self.joint(encoder_outputs, decoder_outputs)  # [B, T, U, V + 1]
            return out

        else:
            # At least the loss module must be supplied during fused joint
            if self._loss is None or self._wer is None:
                raise ValueError("`fuse_loss_wer` flag is set, but `loss` and `wer` modules were not provided! ")

            # If fused joint step is required, fused batch size is required as well
            if self._fused_batch_size is None:
                raise ValueError("If `fuse_loss_wer` is set, then `fused_batch_size` cannot be None!")

            # When using fused joint step, both encoder and transcript lengths must be provided
            if (encoder_lengths is None) or (transcript_lengths is None):
                raise ValueError(
                    "`fuse_loss_wer` is set, therefore encoder and target lengths " "must be provided as well!"
                )

            losses = []
            wers, wer_nums, wer_denoms = [], [], []
            target_lengths = []
            batch_size = int(encoder_outputs.size(0))  # actual batch size

            # Iterate over batch using fused_batch_size steps
            for batch_idx in range(0, batch_size, self._fused_batch_size):
                begin = batch_idx
                end = min(begin + self._fused_batch_size, batch_size)

                # Extract the sub batch inputs
                # sub_enc = encoder_outputs[begin:end, ...]
                # sub_transcripts = transcripts[begin:end, ...]
                sub_enc = encoder_outputs.narrow(dim=0, start=begin, length=int(end - begin))
                sub_transcripts = transcripts.narrow(dim=0, start=begin, length=int(end - begin))

                sub_enc_lens = encoder_lengths[begin:end]
                sub_transcript_lens = transcript_lengths[begin:end]

                # Sub transcripts does not need the full padding of the entire batch
                # Therefore reduce the decoder time steps to match
                max_sub_enc_length = sub_enc_lens.max()
                max_sub_transcript_length = sub_transcript_lens.max()

                if decoder_outputs is not None:
                    # Reduce encoder length to preserve computation
                    # Encoder: [sub-batch, T, D] -> [sub-batch, T', D]; T' < T
                    if sub_enc.shape[1] != max_sub_enc_length:
                        sub_enc = sub_enc.narrow(dim=1, start=0, length=int(max_sub_enc_length))

                    # sub_dec = decoder_outputs[begin:end, ...]  # [sub-batch, U, D]
                    sub_dec = decoder_outputs.narrow(dim=0, start=begin, length=int(end - begin))  # [sub-batch, U, D]

                    # Reduce decoder length to preserve computation
                    # Decoder: [sub-batch, U, D] -> [sub-batch, U', D]; U' < U
                    if sub_dec.shape[1] != max_sub_transcript_length + 1:
                        sub_dec = sub_dec.narrow(dim=1, start=0, length=int(max_sub_transcript_length + 1))

                    # Perform joint => [sub-batch, T', U', V + 1]
                    sub_joint = self.joint(sub_enc, sub_dec)

                    del sub_dec

                    # Reduce transcript length to correct alignment
                    # Transcript: [sub-batch, L] -> [sub-batch, L']; L' <= L
                    if sub_transcripts.shape[1] != max_sub_transcript_length:
                        sub_transcripts = sub_transcripts.narrow(dim=1, start=0, length=int(max_sub_transcript_length))

                    # Compute sub batch loss
                    # preserve loss reduction type
                    loss_reduction = self.loss.reduction

                    # override loss reduction to sum
                    self.loss.reduction = None

                    # compute and preserve loss
                    loss_batch = self.loss(
                        log_probs=sub_joint,
                        targets=sub_transcripts,
                        input_lengths=sub_enc_lens,
                        target_lengths=sub_transcript_lens,
                    )
                    losses.append(loss_batch)
                    target_lengths.append(sub_transcript_lens)

                    # reset loss reduction type
                    self.loss.reduction = loss_reduction

                else:
                    losses = None

                # Update WER for sub batch
                if compute_wer:
                    sub_enc = sub_enc.transpose(1, 2)  # [B, T, D] -> [B, D, T]
                    sub_enc = sub_enc.detach()
                    sub_transcripts = sub_transcripts.detach()

                    # Update WER on each process without syncing
                    self.wer.update(
                        predictions=sub_enc,
                        predictions_lengths=sub_enc_lens,
                        targets=sub_transcripts,
                        targets_lengths=sub_transcript_lens,
                    )
                    # Sync and all_reduce on all processes, compute global WER
                    wer, wer_num, wer_denom = self.wer.compute()
                    self.wer.reset()

                    wers.append(wer)
                    wer_nums.append(wer_num)
                    wer_denoms.append(wer_denom)

                del sub_enc, sub_transcripts, sub_enc_lens, sub_transcript_lens

            # Reduce over sub batches
            if losses is not None:
                losses = self.loss.reduce(losses, target_lengths)

            # Collect sub batch wer results
            if compute_wer:
                wer = sum(wers) / len(wers)
                wer_num = sum(wer_nums)
                wer_denom = sum(wer_denoms)
            else:
                wer = None
                wer_num = None
                wer_denom = None

            return losses, wer, wer_num, wer_denom

    def project_encoder(self, encoder_output: torch.Tensor) -> torch.Tensor:
        """
        Project the encoder output to the joint hidden dimension.

        Args:
            encoder_output: A torch.Tensor of shape [B, T, D]

        Returns:
            A torch.Tensor of shape [B, T, H]
        """
        return self.enc(encoder_output)

    def project_prednet(self, prednet_output: torch.Tensor) -> torch.Tensor:
        """
        Project the Prediction Network (Decoder) output to the joint hidden dimension.

        Args:
            prednet_output: A torch.Tensor of shape [B, U, D]

        Returns:
            A torch.Tensor of shape [B, U, H]
        """
        return self.pred(prednet_output)

    def joint_after_projection(self, f: torch.Tensor, g: torch.Tensor) -> torch.Tensor:
        """
        Compute the joint step of the network after projection.

        Here,
        B = Batch size
        T = Acoustic model timesteps
        U = Target sequence length
        H1, H2 = Hidden dimensions of the Encoder / Decoder respectively
        H = Hidden dimension of the Joint hidden step.
        V = Vocabulary size of the Decoder (excluding the RNNT blank token).

        NOTE:
            The implementation of this model is slightly modified from the original paper.
            The original paper proposes the following steps :
            (enc, dec) -> Expand + Concat + Sum [B, T, U, H1+H2] -> Forward through joint hidden [B, T, U, H] -- \*1
            \*1 -> Forward through joint final [B, T, U, V + 1].

            We instead split the joint hidden into joint_hidden_enc and joint_hidden_dec and act as follows:
            enc -> Forward through joint_hidden_enc -> Expand [B, T, 1, H] -- \*1
            dec -> Forward through joint_hidden_dec -> Expand [B, 1, U, H] -- \*2
            (\*1, \*2) -> Sum [B, T, U, H] -> Forward through joint final [B, T, U, V + 1].

        Args:
            f: Output of the Encoder model. A torch.Tensor of shape [B, T, H1]
            g: Output of the Decoder model. A torch.Tensor of shape [B, U, H2]

        Returns:
            Logits / log softmaxed tensor of shape (B, T, U, V + 1).
        """
        f = f.unsqueeze(dim=2)  # (B, T, 1, H)
        g = g.unsqueeze(dim=1)  # (B, 1, U, H)

        if self.training and self.masking_prob > 0:
            [B, _, U, _] = g.shape
            rand = torch.rand([B, 1, U, 1]).to(g.device)
            rand = torch.gt(rand, self.masking_prob)
            g = g * rand

        inp = f + g  # [B, T, U, H]

        del f, g

        # Forward adapter modules on joint hidden
        if self.is_adapter_available():
            inp = self.forward_enabled_adapters(inp)

        res = self.joint_net(inp)  # [B, T, U, V + 1]

        del inp

        if self.preserve_memory:
            torch.cuda.empty_cache()

        # If log_softmax is automatic
        if self.log_softmax is None:
            if not res.is_cuda:  # Use log softmax only if on CPU
                if self.temperature != 1.0:
                    res = (res / self.temperature).log_softmax(dim=-1)
                else:
                    res = res.log_softmax(dim=-1)
        else:
            if self.log_softmax:
                if self.temperature != 1.0:
                    res = (res / self.temperature).log_softmax(dim=-1)
                else:
                    res = res.log_softmax(dim=-1)

        return res

    def _joint_net_modules(self, num_classes, pred_n_hidden, enc_n_hidden, joint_n_hidden, activation, dropout):
        """
        Prepare the trainable modules of the Joint Network

        Args:
            num_classes: Number of output classes (vocab size) excluding the RNNT blank token.
            pred_n_hidden: Hidden size of the prediction network.
            enc_n_hidden: Hidden size of the encoder network.
            joint_n_hidden: Hidden size of the joint network.
            activation: Activation of the joint. Can be one of [relu, tanh, sigmoid]
            dropout: Dropout value to apply to joint.
        """
        pred = torch.nn.Linear(pred_n_hidden, joint_n_hidden)
        enc = torch.nn.Linear(enc_n_hidden, joint_n_hidden)

        if activation not in ['relu', 'sigmoid', 'tanh']:
            raise ValueError("Unsupported activation for joint step - please pass one of " "[relu, sigmoid, tanh]")

        activation = activation.lower()

        if activation == 'relu':
            activation = torch.nn.ReLU(inplace=True)
        elif activation == 'sigmoid':
            activation = torch.nn.Sigmoid()
        elif activation == 'tanh':
            activation = torch.nn.Tanh()

        layers = (
            [activation]
            + ([torch.nn.Dropout(p=dropout)] if dropout else [])
            + [torch.nn.Linear(joint_n_hidden, num_classes)]
        )
        return pred, enc, torch.nn.Sequential(*layers)

    # Adapter method overrides
    def add_adapter(self, name: str, cfg: DictConfig):
        # Update the config with correct input dim
        cfg = self._update_adapter_cfg_input_dim(cfg)
        # Add the adapter
        super().add_adapter(name=name, cfg=cfg)

    def _update_adapter_cfg_input_dim(self, cfg: DictConfig):
        cfg = adapter_utils.update_adapter_cfg_input_dim(self, cfg, module_dim=self.joint_hidden)
        return cfg

    @property
    def num_classes_with_blank(self):
        return self._num_classes

    @property
    def num_extra_outputs(self):
        return self._num_extra_outputs

    @property
    def loss(self):
        return self._loss

    def set_loss(self, loss):
        if not self._fuse_loss_wer:
            raise ValueError("Attempting to set loss module even though `fuse_loss_wer` is not set!")

        self._loss = loss

    @property
    def wer(self):
        return self._wer

    def set_wer(self, wer):
        if not self._fuse_loss_wer:
            raise ValueError("Attempting to set WER module even though `fuse_loss_wer` is not set!")

        self._wer = wer

    @property
    def fuse_loss_wer(self):
        return self._fuse_loss_wer

    def set_fuse_loss_wer(self, fuse_loss_wer, loss=None, metric=None):
        self._fuse_loss_wer = fuse_loss_wer

        self._loss = loss
        self._wer = metric

    @property
    def fused_batch_size(self):
        return self._fused_batch_size

    def set_fused_batch_size(self, fused_batch_size):
        self._fused_batch_size = fused_batch_size


class RNNTDecoderJoint(torch.nn.Module, Exportable):
    """
    Utility class to export Decoder+Joint as a single module
    """

    def __init__(self, decoder, joint):
        super().__init__()
        self.decoder = decoder
        self.joint = joint

    @property
    def input_types(self):
        state_type = NeuralType(('D', 'B', 'D'), ElementType())
        mytypes = {
            'encoder_outputs': NeuralType(('B', 'D', 'T'), AcousticEncodedRepresentation()),
            "targets": NeuralType(('B', 'T'), LabelsType()),
            "target_length": NeuralType(tuple('B'), LengthsType()),
            'input_states_1': state_type,
            'input_states_2': state_type,
        }

        return mytypes

    def input_example(self, max_batch=1, max_dim=1):
        decoder_example = self.decoder.input_example(max_batch=max_batch, max_dim=max_dim)
        state1, state2 = decoder_example[-1]
        return tuple([self.joint.input_example()[0]]) + decoder_example[:2] + (state1, state2)

    @property
    def output_types(self):
        return {
            "outputs": NeuralType(('B', 'T', 'T', 'D'), LogprobsType()),
            "prednet_lengths": NeuralType(tuple('B'), LengthsType()),
            "output_states_1": NeuralType((('D', 'B', 'D')), ElementType()),
            "output_states_2": NeuralType((('D', 'B', 'D')), ElementType()),
        }

    def forward(self, encoder_outputs, targets, target_length, input_states_1, input_states_2):
        decoder_outputs = self.decoder(targets, target_length, (input_states_1, input_states_2))
        decoder_output = decoder_outputs[0]
        decoder_length = decoder_outputs[1]
        input_states_1, input_states_2 = decoder_outputs[2][0], decoder_outputs[2][1]
        joint_output = self.joint(encoder_outputs, decoder_output)
        return (joint_output, decoder_length, input_states_1, input_states_2)


class RNNTDecoderJointSSL(torch.nn.Module):
    def __init__(self, decoder, joint):
        super().__init__()
        self.decoder = decoder
        self.joint = joint

    @property
    def needs_labels(self):
        return True

    @property
    def input_types(self):
        return {
            "encoder_output": NeuralType(('B', 'D', 'T'), AcousticEncodedRepresentation()),
            "targets": NeuralType(('B', 'T'), LabelsType()),
            "target_lengths": NeuralType(tuple('B'), LengthsType()),
        }

    @property
    def output_types(self):
        return {"log_probs": NeuralType(('B', 'T', 'D'), SpectrogramType())}

    def forward(self, encoder_output, targets, target_lengths):

        decoder, target_length, states = self.decoder(targets=targets, target_length=target_lengths)
        log_probs = self.joint(encoder_outputs=encoder_output, decoder_outputs=decoder)

        return log_probs


class SampledRNNTJoint(RNNTJoint):
    """A Sampled Recurrent Neural Network Transducer Joint Network (RNN-T Joint Network).
    An RNN-T Joint network, comprised of a feedforward model, where the vocab size will be sampled instead
    of computing the full vocabulary joint.

    Args:
        jointnet: A dict-like object which contains the following key-value pairs.
            encoder_hidden: int specifying the hidden dimension of the encoder net.
            pred_hidden: int specifying the hidden dimension of the prediction net.
            joint_hidden: int specifying the hidden dimension of the joint net
            activation: Activation function used in the joint step. Can be one of
            ['relu', 'tanh', 'sigmoid'].

            Optionally, it may also contain the following:
            dropout: float, set to 0.0 by default. Optional dropout applied at the end of the joint net.

        num_classes: int, specifying the vocabulary size that the joint network must predict,
            excluding the RNNT blank token.

        n_samples: int, specifies the number of tokens to sample from the vocabulary space,
            excluding the RNNT blank token. If a given value is larger than the entire vocabulary size,
            then the full vocabulary will be used.

        vocabulary: Optional list of strings/tokens that comprise the vocabulary of the joint network.
            Unused and kept only for easy access for character based encoding RNNT models.

        log_softmax: Optional bool, set to None by default. If set as None, will compute the log_softmax()
            based on the value provided.

        preserve_memory: Optional bool, set to False by default. If the model crashes due to the memory
            intensive joint step, one might try this flag to empty the tensor cache in pytorch.

            Warning: This will make the forward-backward pass much slower than normal.
            It also might not fix the OOM if the GPU simply does not have enough memory to compute the joint.

        fuse_loss_wer: Optional bool, set to False by default.

            Fuses the joint forward, loss forward and
            wer forward steps. In doing so, it trades of speed for memory conservation by creating sub-batches
            of the provided batch of inputs, and performs Joint forward, loss forward and wer forward (optional),
            all on sub-batches, then collates results to be exactly equal to results from the entire batch.

            When this flag is set, prior to calling forward, the fields `loss` and `wer` (either one) *must*
            be set using the `RNNTJoint.set_loss()` or `RNNTJoint.set_wer()` methods.

            Further, when this flag is set, the following argument `fused_batch_size` *must* be provided
            as a non negative integer. This value refers to the size of the sub-batch.

            When the flag is set, the input and output signature of `forward()` of this method changes.
            Input - in addition to `encoder_outputs` (mandatory argument), the following arguments can be provided.

                - decoder_outputs (optional). Required if loss computation is required.

                - encoder_lengths (required)

                - transcripts (optional). Required for wer calculation.

                - transcript_lengths (optional). Required for wer calculation.

                - compute_wer (bool, default false). Whether to compute WER or not for the fused batch.

            Output - instead of the usual `joint` log prob tensor, the following results can be returned.

                - loss (optional). Returned if decoder_outputs, transcripts and transript_lengths are not None.

                - wer_numerator + wer_denominator (optional). Returned if transcripts, transcripts_lengths are provided
                    and compute_wer is set.

        fused_batch_size: Optional int, required if `fuse_loss_wer` flag is set. Determines the size of the
            sub-batches. Should be any value below the actual batch size per GPU.
    """

    def __init__(
        self,
        jointnet: Dict[str, Any],
        num_classes: int,
        n_samples: int,
        vocabulary: Optional[List] = None,
        log_softmax: Optional[bool] = None,
        preserve_memory: bool = False,
        fuse_loss_wer: bool = False,
        fused_batch_size: Optional[int] = None,
    ):
        super().__init__(
            jointnet=jointnet,
            num_classes=num_classes,
            vocabulary=vocabulary,
            log_softmax=log_softmax,
            preserve_memory=preserve_memory,
            fuse_loss_wer=fuse_loss_wer,
            fused_batch_size=fused_batch_size,
        )
        self.n_samples = n_samples
        self.register_buffer('blank_id', torch.tensor([self.num_classes_with_blank - 1]), persistent=False)

    @typecheck()
    def forward(
        self,
        encoder_outputs: torch.Tensor,
        decoder_outputs: Optional[torch.Tensor],
        encoder_lengths: Optional[torch.Tensor] = None,
        transcripts: Optional[torch.Tensor] = None,
        transcript_lengths: Optional[torch.Tensor] = None,
        compute_wer: bool = False,
    ) -> Union[torch.Tensor, List[Optional[torch.Tensor]]]:
        # If in inference mode, revert to basic RNNT Joint behaviour.
        # Sampled RNNT is only used for training.
        if not torch.is_grad_enabled() or torch.is_inference_mode_enabled():
            # Simply call full tensor joint
            return super().forward(
                encoder_outputs=encoder_outputs,
                decoder_outputs=decoder_outputs,
                encoder_lengths=encoder_lengths,
                transcripts=transcripts,
                transcript_lengths=transcript_lengths,
                compute_wer=compute_wer,
            )

        if transcripts is None or transcript_lengths is None:
            logging.warning(
                "Sampled RNNT Joint currently only works with `fuse_loss_wer` set to True, "
                "and when `fused_batch_size` is a positive integer."
            )
            raise ValueError(
                "Sampled RNNT loss only works when the transcripts are provided during training."
                "Please ensure that you correctly pass the `transcripts` and `transcript_lengths`."
            )

        # encoder = (B, D, T)
        # decoder = (B, D, U) if passed, else None
        encoder_outputs = encoder_outputs.transpose(1, 2)  # (B, T, D)

        if decoder_outputs is not None:
            decoder_outputs = decoder_outputs.transpose(1, 2)  # (B, U, D)

        # At least the loss module must be supplied during fused joint
        if self._loss is None or self._wer is None:
            raise ValueError("`fuse_loss_wer` flag is set, but `loss` and `wer` modules were not provided! ")

        # If fused joint step is required, fused batch size is required as well
        if self._fused_batch_size is None:
            raise ValueError("If `fuse_loss_wer` is set, then `fused_batch_size` cannot be None!")

        # When using fused joint step, both encoder and transcript lengths must be provided
        if (encoder_lengths is None) or (transcript_lengths is None):
            raise ValueError(
                "`fuse_loss_wer` is set, therefore encoder and target lengths " "must be provided as well!"
            )

        losses = []
        wers, wer_nums, wer_denoms = [], [], []
        target_lengths = []
        batch_size = int(encoder_outputs.size(0))  # actual batch size

        # Iterate over batch using fused_batch_size steps
        for batch_idx in range(0, batch_size, self._fused_batch_size):
            begin = batch_idx
            end = min(begin + self._fused_batch_size, batch_size)

            # Extract the sub batch inputs
            # sub_enc = encoder_outputs[begin:end, ...]
            # sub_transcripts = transcripts[begin:end, ...]
            sub_enc = encoder_outputs.narrow(dim=0, start=begin, length=int(end - begin))
            sub_transcripts = transcripts.narrow(dim=0, start=begin, length=int(end - begin))

            sub_enc_lens = encoder_lengths[begin:end]
            sub_transcript_lens = transcript_lengths[begin:end]

            # Sub transcripts does not need the full padding of the entire batch
            # Therefore reduce the decoder time steps to match
            max_sub_enc_length = sub_enc_lens.max()
            max_sub_transcript_length = sub_transcript_lens.max()

            if decoder_outputs is not None:
                # Reduce encoder length to preserve computation
                # Encoder: [sub-batch, T, D] -> [sub-batch, T', D]; T' < T
                if sub_enc.shape[1] != max_sub_enc_length:
                    sub_enc = sub_enc.narrow(dim=1, start=0, length=int(max_sub_enc_length))

                # sub_dec = decoder_outputs[begin:end, ...]  # [sub-batch, U, D]
                sub_dec = decoder_outputs.narrow(dim=0, start=begin, length=int(end - begin))  # [sub-batch, U, D]

                # Reduce decoder length to preserve computation
                # Decoder: [sub-batch, U, D] -> [sub-batch, U', D]; U' < U
                if sub_dec.shape[1] != max_sub_transcript_length + 1:
                    sub_dec = sub_dec.narrow(dim=1, start=0, length=int(max_sub_transcript_length + 1))

                # Reduce transcript length to correct alignment
                # Transcript: [sub-batch, L] -> [sub-batch, L']; L' <= L
                if sub_transcripts.shape[1] != max_sub_transcript_length:
                    sub_transcripts = sub_transcripts.narrow(dim=1, start=0, length=int(max_sub_transcript_length))

                # Perform sampled joint => [sub-batch, T', U', {V' < V} + 1}]
                sub_joint, sub_transcripts_remapped = self.sampled_joint(
                    sub_enc, sub_dec, transcript=sub_transcripts, transcript_lengths=sub_transcript_lens
                )

                del sub_dec

                # Compute sub batch loss
                # preserve loss reduction type
                loss_reduction = self.loss.reduction

                # override loss reduction to sum
                self.loss.reduction = None

                # override blank idx in order to map to new vocabulary space
                # in the new vocabulary space, we set the mapping of the RNNT Blank from index V+1 to 0
                # So the loss here needs to be updated accordingly.
                # TODO: See if we can have some formal API for rnnt loss to update inner blank index.
                cached_blank_id = self.loss._loss.blank
                self.loss._loss.blank = 0

                # compute and preserve loss
                loss_batch = self.loss(
                    log_probs=sub_joint,
                    targets=sub_transcripts_remapped,  # Note: We have to use remapped transcripts here !
                    input_lengths=sub_enc_lens,
                    target_lengths=sub_transcript_lens,  # Note: Even after remap, the transcript lengths remain intact.
                )
                losses.append(loss_batch)
                target_lengths.append(sub_transcript_lens)

                # reset loss reduction type and blank id
                self.loss.reduction = loss_reduction
                self.loss._loss.blank = cached_blank_id

            else:
                losses = None

            # Update WER for sub batch
            if compute_wer:
                sub_enc = sub_enc.transpose(1, 2)  # [B, T, D] -> [B, D, T]
                sub_enc = sub_enc.detach()
                sub_transcripts = sub_transcripts.detach()

                # Update WER on each process without syncing
                self.wer.update(
                    predictions=sub_enc,
                    predictions_lengths=sub_enc_lens,
                    targets=sub_transcripts,
                    targets_lengths=sub_transcript_lens,
                )

                # Sync and all_reduce on all processes, compute global WER
                wer, wer_num, wer_denom = self.wer.compute()
                self.wer.reset()

                wers.append(wer)
                wer_nums.append(wer_num)
                wer_denoms.append(wer_denom)

            del sub_enc, sub_transcripts, sub_enc_lens, sub_transcript_lens

        # Reduce over sub batches
        if losses is not None:
            losses = self.loss.reduce(losses, target_lengths)

        # Collect sub batch wer results
        if compute_wer:
            wer = sum(wers) / len(wers)
            wer_num = sum(wer_nums)
            wer_denom = sum(wer_denoms)
        else:
            wer = None
            wer_num = None
            wer_denom = None

        return losses, wer, wer_num, wer_denom

    def sampled_joint(
        self,
        f: torch.Tensor,
        g: torch.Tensor,
        transcript: torch.Tensor,
        transcript_lengths: torch.Tensor,
    ) -> torch.Tensor:
        """
        Compute the sampled joint step of the network.

        Reference: `Memory-Efficient Training of RNN-Transducer with Sampled Softmax <https://arxiv.org/abs/2203.16868>`__.

        Here,
        B = Batch size
        T = Acoustic model timesteps
        U = Target sequence length
        H1, H2 = Hidden dimensions of the Encoder / Decoder respectively
        H = Hidden dimension of the Joint hidden step.
        V = Vocabulary size of the Decoder (excluding the RNNT blank token).
        S = Sample size of vocabulary.

        NOTE:
            The implementation of this joint model is slightly modified from the original paper.
            The original paper proposes the following steps :
            (enc, dec) -> Expand + Concat + Sum [B, T, U, H1+H2] -> Forward through joint hidden [B, T, U, H] -- \*1
            \*1 -> Forward through joint final [B, T, U, V + 1].

            We instead split the joint hidden into joint_hidden_enc and joint_hidden_dec and act as follows:
            enc -> Forward through joint_hidden_enc -> Expand [B, T, 1, H] -- \*1
            dec -> Forward through joint_hidden_dec -> Expand [B, 1, U, H] -- \*2
            (\*1, \*2) -> Sum [B, T, U, H] -> Sample Vocab V_Pos (for target tokens) and V_Neg ->
            (V_Neg is sampled not uniformly by as a rand permutation of all vocab tokens, then eliminate
            all Intersection(V_Pos, V_Neg) common tokens to avoid duplication of loss) ->
            Concat new Vocab V_Sampled = Union(V_Pos, V_Neg)
            -> Forward partially through the joint final to create [B, T, U, V_Sampled]

        Args:
            f: Output of the Encoder model. A torch.Tensor of shape [B, T, H1]
            g: Output of the Decoder model. A torch.Tensor of shape [B, U, H2]
            transcript: Batch of transcripts. A torch.Tensor of shape [B, U]
            transcript_lengths: Batch of lengths of the transcripts. A torch.Tensor of shape [B]

        Returns:
            Logits / log softmaxed tensor of shape (B, T, U, V + 1).
        """
        # If under inference mode, ignore sampled joint and compute full joint.
        if self.training is False or torch.is_grad_enabled() is False or torch.is_inference_mode_enabled():
            # Simply call full tensor joint
            return super().joint(f=f, g=g)

        # Compute sampled softmax
        # f = [B, T, H1]
        f = self.enc(f)
        f.unsqueeze_(dim=2)  # (B, T, 1, H)

        # g = [B, U, H2]
        g = self.pred(g)
        g.unsqueeze_(dim=1)  # (B, 1, U, H)

        inp = f + g  # [B, T, U, H]

        del f, g

        # Forward adapter modules on joint hidden
        if self.is_adapter_available():
            inp = self.forward_enabled_adapters(inp)

        # Do partial forward of joint net (skipping the final linear)
        for module in self.joint_net[:-1]:
            inp = module(inp)  # [B, T, U, H]

        # Begin compute of sampled RNNT joint
        with torch.no_grad():
            # gather true labels
            transcript_vocab_ids = torch.unique(transcript)

            # augment with blank token id
            transcript_vocab_ids = torch.cat([self.blank_id, transcript_vocab_ids])

            # Remap the transcript label ids to new positions of label ids (in the transcript_vocab_ids)
            # This is necessary cause the RNNT loss doesnt care about the value, only the position of the ids
            # of the transcript tokens. We can skip this step for noise samples cause those are only used for softmax
            # estimation, not for computing actual label.
            # From `https://stackoverflow.com/a/68969697` - bucketize algo.
            t_ids = torch.arange(transcript_vocab_ids.size(0), device='cpu')
            mapping = {k: v for k, v in zip(transcript_vocab_ids.to('cpu'), t_ids)}

            # From `https://stackoverflow.com/questions/13572448`.
            palette, key = zip(*mapping.items())

            t_device = transcript.device
            key = torch.tensor(key, device=t_device)
            palette = torch.tensor(palette, device=t_device)

            # This step maps old token id to new token id in broadcasted manner.
            # For example, if original transcript tokens were [2, 1, 4, 5, 4, 1]
            # But after computing the unique token set of above we get
            # transcript_vocab_ids = [1, 2, 4, 5]  # note: pytorch returns sorted unique values thankfully
            # Then we get the index map of the new vocab ids as:
            # {0: 1, 1: 2, 2: 4, 3: 5}
            # Now we need to map the original transcript tokens to new vocab id space
            # So we construct the inverted map as follow :
            # {1: 0, 2: 1, 4: 2, 5: 3}
            # Then remap the original transcript tokens to new token ids
            # new_transcript = [1, 0, 2, 3, 2, 0]
            index = torch.bucketize(transcript.ravel(), palette)
            transcript = key[index].reshape(transcript.shape)
            transcript = transcript.to(t_device)

        # Extract out partial weight tensor and bias tensor of just the V_Pos vocabulary from the full joint.
        true_weights = self.joint_net[-1].weight[transcript_vocab_ids, :]
        true_bias = self.joint_net[-1].bias[transcript_vocab_ids]

        # Compute the transcript joint scores (only of vocab V_Pos)
        transcript_scores = torch.matmul(inp, true_weights.transpose(0, 1)) + true_bias

        # Construct acceptance criteria in vocab space, reject all tokens in Intersection(V_Pos, V_Neg)
        with torch.no_grad():
            # Instead of uniform sample, first we create arange V (ignoring blank), then randomly shuffle
            # this range of ids, then subset `n_samples` amount of vocab tokens out of the permuted tensor.
            # This is good because it guarentees that no token will ever be repeated in V_Neg;
            # which dramatically complicates loss calculation.
            # Further more, with this strategy, given a `n_samples` > V + 1; we are guarenteed to get the
            # V_Samples = V (i.e., full vocabulary will be used in such a case).
            # Useful to debug cases where you expect sampled vocab to get exact same training curve as
            # full vocab.
            sample_ids = torch.randperm(n=self.num_classes_with_blank - 1, device=transcript_scores.device)[
                : self.n_samples
            ]

            # We need to compute the intersection(V_Pos, V_Neg), then eliminate the intersection arguments
            # from inside V_Neg.

            # First, compute the pairwise commonality to find index inside `sample_ids` which match the token id
            # inside transcript_vocab_ids.
            # Note: It is important to ignore the hardcoded RNNT Blank token injected at id 0 of the transcript
            # vocab ids, otherwise the blank may occur twice, once for RNNT blank and once as negative sample,
            # doubling the gradient of the RNNT blank token.
            reject_samples = torch.where(transcript_vocab_ids[1:, None] == sample_ids[None, :])

            # Let accept samples be a set of ids which is a subset of sample_ids
            # such that intersection(V_Pos, accept_samples) is a null set.
            accept_samples = sample_ids.clone()

            # In order to construct such an accept_samples tensor, first we construct a bool map
            # and fill all the indices where there is a match inside of sample_ids.
            # reject_samples is a tuple (transcript_vocab_position, sample_position) which gives a
            # many to many map between N values of transript and M values of sample_ids.
            # We dont care about transcript side matches, only the ids inside of sample_ids that matched.
            sample_mask = torch.ones_like(accept_samples, dtype=torch.bool)
            sample_mask[reject_samples[1]] = False

            # Finally, compute the subset of tokens by selecting only those sample_ids which had no matches
            accept_samples = accept_samples[sample_mask]

        # Extract out partial weight tensor and bias tensor of just the V_Neg vocabulary from the full joint.
        sample_weights = self.joint_net[-1].weight[accept_samples, :]
        sample_bias = self.joint_net[-1].bias[accept_samples]

        # Compute the noise joint scores (only of vocab V_Neg) to be used for softmax
        # The quality of this sample determines the quality of the softmax gradient.
        # We use naive algo broadcasted over batch, but it is more efficient than sample level computation.
        # One can increase `n_samples` for better estimation of rejection samples and its gradient.
        noise_scores = torch.matmul(inp, sample_weights.transpose(0, 1)) + sample_bias

        # Finally, construct the sampled joint as the V_Sampled = Union(V_Pos, V_Neg)
        # Here, we simply concatenate the two tensors to construct the joint with V_Sampled vocab
        # because before we have properly asserted that Intersection(V_Pos, V_Neg) is a null set.
        res = torch.cat([transcript_scores, noise_scores], dim=-1)

        del inp

        if self.preserve_memory:
            torch.cuda.empty_cache()

        # If log_softmax is automatic
        if self.log_softmax is None:
            if not res.is_cuda:  # Use log softmax only if on CPU
                res = res.log_softmax(dim=-1)
        else:
            if self.log_softmax:
                res = res.log_softmax(dim=-1)

        return res, transcript


# Add the adapter compatible modules to the registry
for cls in [RNNTDecoder, RNNTJoint, SampledRNNTJoint]:
    if adapter_mixins.get_registered_adapter(cls) is None:
        adapter_mixins.register_adapter(cls, cls)  # base class is adapter compatible itself<|MERGE_RESOLUTION|>--- conflicted
+++ resolved
@@ -982,7 +982,6 @@
 
     def batch_initialize_states(self, decoder_states: List[List[torch.Tensor]]) -> List[torch.Tensor]:
         """
-<<<<<<< HEAD
         Creates a stacked decoder states to be passed to prediction network
 
         Args:
@@ -992,28 +991,6 @@
                     - C: e.g., for LSTM, this is 2: hidden and cell states
                     - L: Number of layers in prediction RNN.
                     - H: Dimensionality of the hidden state.
-=======
-         Create batch of decoder states.
-
-        Args:
-            batch_states (list): batch of decoder states
-               ([L x (B, H)], [L x (B, H)])
-
-            decoder_states (list of list): list of decoder states
-                [B x ([L x (1, H)], [L x (1, H)])]
-
-        Returns:
-            batch_states (tuple): batch of decoder states
-                ([L x (B, H)], [L x (B, H)])
-        """
-        # LSTM has 2 states
-        new_states = [[] for _ in range(len(decoder_states[0]))]
-        for layer in range(self.pred_rnn_layers):
-            for state_id in range(len(decoder_states[0])):
-                # batch_states[state_id][layer] = torch.stack([s[state_id][layer] for s in decoder_states])
-                new_state_for_layer = torch.stack([s[state_id][layer] for s in decoder_states])
-                new_states[state_id].append(new_state_for_layer)
->>>>>>> b08d46cb
 
         Returns:
             batch_states (list of torch.Tensor): batch of decoder states
